#include "cuda_runtime.h"
#include "glog/logging.h"

#include "infini_train/include/dispatcher.h"
#include "infini_train/include/tensor.h"

namespace infini_train::kernels::cuda {

__global__ void TrilForwardKernel(const float *input, float *output, int rows, int cols, int64_t diagonal) {
    int idx = blockIdx.x * blockDim.x + threadIdx.x;
    if (idx >= rows * cols) {
        return;
    }

    int row = idx / cols;
    int col = idx % cols;

    if (row - col + diagonal >= 0) {
        output[idx] = input[idx];
    } else {
        output[idx] = 0.0f;
    }
}

std::shared_ptr<Tensor> TrilForward(const std::shared_ptr<Tensor> &input, int64_t diagonal) {
    CHECK_EQ(input->Dims().size(), 2);
    int64_t rows = input->Dims()[0];
    int64_t cols = input->Dims()[1];

    auto output = std::make_shared<Tensor>(input->Dims(), input->Dtype(), input->GetDevice());

    int threads_per_block = 256;
    int num_blocks = (rows * cols + threads_per_block - 1) / threads_per_block;

    TrilForwardKernel<<<num_blocks, threads_per_block>>>(static_cast<float *>(input->DataPtr()),
                                                         static_cast<float *>(output->DataPtr()), rows, cols, diagonal);
    return output;
}

__global__ void TrilBackwardKernel(const float *grad_output, float *grad_input, int rows, int cols, int64_t diagonal) {
    int idx = blockIdx.x * blockDim.x + threadIdx.x;
    if (idx >= rows * cols) {
        return;
    }

    int row = idx / cols;
    int col = idx % cols;

    if (row - col + diagonal >= 0) {
        grad_input[idx] = grad_output[idx];
    } else {
        grad_input[idx] = 0.0f;
    }
}

std::shared_ptr<Tensor> TrilBackward(const std::shared_ptr<Tensor> &grad_output, int64_t diagonal) {
    int rows = grad_output->Dims()[0];
    int cols = grad_output->Dims()[1];

    auto grad_input = std::make_shared<Tensor>(grad_output->Dims(), grad_output->Dtype(), grad_output->GetDevice());
    grad_input->Fill<float>(0.0f);

    int threads_per_block = 256;
    int num_blocks = (rows * cols + threads_per_block - 1) / threads_per_block;

    TrilBackwardKernel<<<num_blocks, threads_per_block>>>(static_cast<const float *>(grad_output->DataPtr()),
                                                          static_cast<float *>(grad_input->DataPtr()), rows, cols,
                                                          diagonal);

    return grad_input;
}

__global__ void TriuForwardKernel(const float *input, float *output, int rows, int cols, int64_t diagonal) {
    int idx = blockIdx.x * blockDim.x + threadIdx.x;
    if (idx >= rows * cols) {
        return;
    }

    int row = idx / cols;
    int col = idx % cols;

    if (row - col + diagonal <= 0) {
        output[idx] = input[idx];
    } else {
        output[idx] = 0.0f;
    }
}

std::shared_ptr<Tensor> TriuForward(const std::shared_ptr<Tensor> &input, int64_t diagonal) {
    CHECK_EQ(input->Dims().size(), 2);
    int64_t rows = input->Dims()[0];
    int64_t cols = input->Dims()[1];

    auto output = std::make_shared<Tensor>(input->Dims(), input->Dtype(), input->GetDevice());

    int threads_per_block = 256;
    int num_blocks = (rows * cols + threads_per_block - 1) / threads_per_block;

    TriuForwardKernel<<<num_blocks, threads_per_block>>>(static_cast<const float *>(input->DataPtr()),
                                                         static_cast<float *>(output->DataPtr()), rows, cols, diagonal);

    return output;
}

__global__ void TriuBackwardKernel(const float *grad_output, float *grad_input, int rows, int cols, int64_t diagonal) {
    int idx = blockIdx.x * blockDim.x + threadIdx.x;
    if (idx >= rows * cols) {
        return;
    }

    int row = idx / cols;
    int col = idx % cols;

    if (row - col + diagonal <= 0) {
        grad_input[idx] = grad_output[idx];
    } else {
        grad_input[idx] = 0.0f;
    }
}

std::shared_ptr<Tensor> TriuBackward(const std::shared_ptr<Tensor> &grad_output, int64_t diagonal) {
    int rows = grad_output->Dims()[0];
    int cols = grad_output->Dims()[1];

    auto grad_input = std::make_shared<Tensor>(grad_output->Dims(), grad_output->Dtype(), grad_output->GetDevice());
    grad_input->Fill<float>(0.0f);

    int threads_per_block = 256;
    int num_blocks = (rows * cols + threads_per_block - 1) / threads_per_block;

    TriuBackwardKernel<<<num_blocks, threads_per_block>>>(static_cast<const float *>(grad_output->DataPtr()),
                                                          static_cast<float *>(grad_input->DataPtr()), rows, cols,
                                                          diagonal);

    return grad_input;
}

__global__ void TransposeForwardKernel(const float *input, float *output, const int64_t *in_dims,
                                       const int64_t *in_strides, const int64_t *out_strides, int64_t ndim,
                                       int64_t dim0, int64_t dim1, int64_t num_elements) {
    int64_t idx = blockIdx.x * blockDim.x + threadIdx.x;
    if (idx >= num_elements) {
        return;
    }

    int64_t remaining = idx;
    // TODO(zbl): assume ndim <= 8 here
    int64_t coords[8];

    // 1. decode coord from output index
    for (int i = 0; i < ndim; ++i) {
        coords[i] = remaining / out_strides[i];
        remaining %= out_strides[i];
    }

    // 2. swap the coordinates
    int64_t tmp = coords[dim0];
    coords[dim0] = coords[dim1];
    coords[dim1] = tmp;

    // 3. compute input flat index
    int64_t in_flat_idx = 0;
    for (int i = 0; i < ndim; ++i) { in_flat_idx += coords[i] * in_strides[i]; }

    output[idx] = input[in_flat_idx];
}

std::shared_ptr<Tensor> TransposeForward(const std::shared_ptr<Tensor> &input, int64_t dim0, int64_t dim1) {
    // TODO(zbl): assume ndim <= 8 here
    CHECK_LE(input->Dims().size(), 8);
    dim0 = dim0 < 0 ? dim0 + input->Dims().size() : dim0;
    dim1 = dim1 < 0 ? dim1 + input->Dims().size() : dim1;
    CHECK(dim0 >= 0 && dim0 < input->Dims().size() && dim1 >= 0 && dim1 < input->Dims().size());

    auto in_dims = input->Dims();
    std::vector<int64_t> out_dims = in_dims;
    std::swap(out_dims[dim0], out_dims[dim1]);

    auto output = std::make_shared<Tensor>(out_dims, input->Dtype(), input->GetDevice());
    output->Fill<float>(0.0f);
    int64_t ndim = in_dims.size();
    int64_t num_elements = output->NumElements();

    // compute strides of in_dims and out_dims
    std::vector<int64_t> in_strides(ndim, 1);
    std::vector<int64_t> out_strides(ndim, 1);
    for (int i = ndim - 2; i >= 0; --i) {
        in_strides[i] = in_strides[i + 1] * in_dims[i + 1];
        out_strides[i] = out_strides[i + 1] * out_dims[i + 1];
    }

    // Allocate device memory for dims and strides
    // TODO(zbl): avoid using cudaMalloc?
    int64_t *in_dims_dev, *in_strides_dev, *out_strides_dev;
    cudaMallocAsync(&in_dims_dev, 3 * sizeof(*in_dims_dev) * ndim, 0);
    in_strides_dev = in_dims_dev + ndim;
    out_strides_dev = in_strides_dev + ndim;

    cudaMemcpyAsync(in_dims_dev, in_dims.data(), sizeof(int64_t) * ndim, cudaMemcpyHostToDevice, 0);
    cudaMemcpyAsync(in_strides_dev, in_strides.data(), sizeof(int64_t) * ndim, cudaMemcpyHostToDevice, 0);
    cudaMemcpyAsync(out_strides_dev, out_strides.data(), sizeof(int64_t) * ndim, cudaMemcpyHostToDevice, 0);

    int threads_per_block = 256;
    int num_blocks = (num_elements + threads_per_block - 1) / threads_per_block;

    TransposeForwardKernel<<<num_blocks, threads_per_block>>>(
        static_cast<const float *>(input->DataPtr()), static_cast<float *>(output->DataPtr()), in_dims_dev,
        in_strides_dev, out_strides_dev, ndim, dim0, dim1, num_elements);

    // NOTE(zbl): cudaFree() needs explicit sync when cudaMallocAsync() is called
    cudaFreeAsync(in_dims_dev, 0);

    return output;
}

std::shared_ptr<Tensor> TransposeBackward(const std::shared_ptr<Tensor> &grad_output, int64_t dim0, int64_t dim1) {
    return TransposeForward(grad_output, dim1, dim0);
}

__global__ void MaskForwardKernel(const float *input, const float *mask, float *output, float value, int batch_size,
                                  int mask_size) {
    int i = blockIdx.x * blockDim.x + threadIdx.x;
    if (i < batch_size * mask_size) {
        output[i] = (mask[i % mask_size] == 1.0f) ? value : input[i];
    }
}

std::shared_ptr<Tensor> MaskForward(const std::shared_ptr<Tensor> &input, const std::shared_ptr<Tensor> &mask,
                                    float value) {
    auto input_shape = input->Dims();
    auto mask_shape = mask->Dims();
    CHECK_EQ(static_cast<int>(input->Dtype()), static_cast<int>(mask->Dtype()));

    int64_t input_dims = input_shape.size();
    int64_t mask_dims = mask_shape.size();
    for (int i = 0; i < mask_dims; ++i) {
        int input_dim = input_shape[input_dims - mask_dims + i];
        int mask_dim = mask_shape[i];
        CHECK(input_dim == mask_dim || mask_dim == 1);
    }

    int64_t mask_size = mask->NumElements();
    int64_t batch_size = input->NumElements() / mask_size;

    auto output = std::make_shared<Tensor>(input->Dims(), input->Dtype(), input->GetDevice());

    int threads_per_block = 256;
    int num_blocks = (input->NumElements() + threads_per_block - 1) / threads_per_block;

    MaskForwardKernel<<<num_blocks, threads_per_block>>>(
        static_cast<const float *>(input->DataPtr()), static_cast<const float *>(mask->DataPtr()),
        static_cast<float *>(output->DataPtr()), value, batch_size, mask_size);
    return output;
}

__global__ void MaskBackwardKernel(const float *grad_output, const float *mask, float *grad_input, int batch_size,
                                   int mask_size) {
    int i = blockIdx.x * blockDim.x + threadIdx.x;
    if (i < batch_size * mask_size) {
        grad_input[i] = (mask[i % mask_size] == 1.0f) ? 0.0f : grad_output[i];
    }
}

std::shared_ptr<Tensor> MaskBackward(const std::shared_ptr<Tensor> &grad_output, const std::shared_ptr<Tensor> &mask) {
    auto output_shape = grad_output->Dims();
    auto mask_shape = mask->Dims();
    CHECK_EQ(static_cast<int>(grad_output->Dtype()), static_cast<int>(mask->Dtype()));

    int64_t output_dims = output_shape.size();
    int64_t mask_dims = mask_shape.size();
    for (int i = 0; i < mask_dims; ++i) {
        int out_dim = output_shape[output_dims - mask_dims + i];
        int mask_dim = mask_shape[i];
        CHECK(out_dim == mask_dim || mask_dim == 1);
    }

    int64_t mask_size = mask->NumElements();
    int64_t batch_size = grad_output->NumElements() / mask_size;

    auto grad_input = std::make_shared<Tensor>(grad_output->Dims(), grad_output->Dtype(), grad_output->GetDevice());
    grad_input->Fill<float>(0.0f);

    int threads_per_block = 256;
    int num_blocks = (grad_output->NumElements() + threads_per_block - 1) / threads_per_block;

    MaskBackwardKernel<<<num_blocks, threads_per_block>>>(
        static_cast<const float *>(grad_output->DataPtr()), static_cast<const float *>(mask->DataPtr()),
        static_cast<float *>(grad_input->DataPtr()), batch_size, mask_size);
    return grad_input;
}
<<<<<<< HEAD

__global__ void RepeatInterleaveForwardKernel(const float *input, float *output, int64_t outer, int64_t dim_size,
                                              int64_t inner, int64_t repeat) {
    int64_t idx = blockIdx.x * blockDim.x + threadIdx.x;
    int64_t total = outer * dim_size * repeat * inner;
    if (idx >= total) {
        return;
    }

    int64_t i = idx / inner;
    int64_t j = idx % inner;

    int64_t o = i / (dim_size * repeat);
    int64_t di = (i / repeat) % dim_size;

    output[idx] = input[(o * dim_size + di) * inner + j];
}

std::shared_ptr<Tensor> RepeatInterleaveForward(const std::shared_ptr<Tensor> &input, int64_t repeat, int64_t dim) {
    CHECK_GT(repeat, 0);
    CHECK_GE(dim, 0);
    CHECK_LT(dim, input->Dims().size());

    const auto &input_dims = input->Dims();
    const int64_t outer = std::accumulate(input_dims.begin(), input_dims.begin() + dim, 1, std::multiplies<int64_t>());
    const int64_t inner
        = std::accumulate(input_dims.begin() + dim + 1, input_dims.end(), 1, std::multiplies<int64_t>());
    const int64_t dim_size = input_dims[dim];

    std::vector<int64_t> output_dims = input_dims;
    output_dims[dim] = dim_size * repeat;
    auto output = std::make_shared<Tensor>(output_dims, input->Dtype(), input->GetDevice());

    const float *input_ptr = static_cast<const float *>(input->DataPtr());
    float *output_ptr = static_cast<float *>(output->DataPtr());

    int64_t total_elements = outer * dim_size * repeat * inner;
    int threads_per_block = 256;
    int num_blocks = (total_elements + threads_per_block - 1) / threads_per_block;
    RepeatInterleaveForwardKernel<<<num_blocks, threads_per_block>>>(input_ptr, output_ptr, outer, dim_size, inner,
                                                                     repeat);

    return output;
}

__global__ void RepeatInterleaveBackwardKernel(const float *grad_output, float *grad_input, int64_t outer,
                                               int64_t dim_size, int64_t inner, int64_t repeat) {
    int64_t idx = blockIdx.x * blockDim.x + threadIdx.x;
    int64_t total = outer * dim_size * inner;
    if (idx >= total) {
        return;
    }

    int64_t i = idx / inner;
    int64_t j = idx % inner;

    int64_t o = i / dim_size;
    int64_t di = i % dim_size;

    float sum = 0.0f;
    for (int64_t r = 0; r < repeat; ++r) {
        int64_t out_idx = ((o * dim_size * repeat + di * repeat + r) * inner) + j;
        sum += grad_output[out_idx];
    }
    grad_input[idx] = sum;
}

std::shared_ptr<Tensor> RepeatInterleaveBackward(const std::shared_ptr<Tensor> &grad_output,
                                                 const std::vector<int64_t> &input_dims, int64_t dim) {
    CHECK_GE(dim, 0);
    CHECK_LT(dim, input_dims.size());

    const int64_t outer = std::accumulate(input_dims.begin(), input_dims.begin() + dim, 1, std::multiplies<int64_t>());
    const int64_t inner
        = std::accumulate(input_dims.begin() + dim + 1, input_dims.end(), 1, std::multiplies<int64_t>());
    const int64_t dim_size = input_dims[dim];

    int64_t repeat = grad_output->Dims()[dim] / dim_size;
    CHECK_EQ(grad_output->Dims()[dim], dim_size * repeat);

    auto grad_input = std::make_shared<Tensor>(input_dims, grad_output->Dtype(), grad_output->GetDevice());
    grad_input->Fill<float>(0.0f);

    const float *grad_out_ptr = static_cast<const float *>(grad_output->DataPtr());
    float *grad_in_ptr = static_cast<float *>(grad_input->DataPtr());

    int64_t total_elements = outer * dim_size * inner;
    int threads_per_block = 256;
    int num_blocks = (total_elements + threads_per_block - 1) / threads_per_block;
    RepeatInterleaveBackwardKernel<<<num_blocks, threads_per_block>>>(grad_out_ptr, grad_in_ptr, outer, dim_size, inner,
                                                                      repeat);

    return grad_input;
}
} // namespace infini_train::kernels::cuda
=======
} // namespace infini_train::kernels::cuda

#define REGISTER_CUDA_TRANSFORM_KERNEL(kernel_name)                                                                    \
    REGISTER_KERNEL(infini_train::DeviceType::kCUDA, kernel_name, infini_train::kernels::cuda::kernel_name)

REGISTER_CUDA_TRANSFORM_KERNEL(TrilForward)
REGISTER_CUDA_TRANSFORM_KERNEL(TrilBackward)
REGISTER_CUDA_TRANSFORM_KERNEL(TransposeForward)
REGISTER_CUDA_TRANSFORM_KERNEL(TransposeBackward)
REGISTER_CUDA_TRANSFORM_KERNEL(MaskForward)
REGISTER_CUDA_TRANSFORM_KERNEL(MaskBackward)

#undef REGISTER_CUDA_TRANSFORM_KERNEL
>>>>>>> 13a62a2b
<|MERGE_RESOLUTION|>--- conflicted
+++ resolved
@@ -288,7 +288,6 @@
         static_cast<float *>(grad_input->DataPtr()), batch_size, mask_size);
     return grad_input;
 }
-<<<<<<< HEAD
 
 __global__ void RepeatInterleaveForwardKernel(const float *input, float *output, int64_t outer, int64_t dim_size,
                                               int64_t inner, int64_t repeat) {
@@ -383,8 +382,6 @@
 
     return grad_input;
 }
-} // namespace infini_train::kernels::cuda
-=======
 } // namespace infini_train::kernels::cuda
 
 #define REGISTER_CUDA_TRANSFORM_KERNEL(kernel_name)                                                                    \
@@ -397,5 +394,4 @@
 REGISTER_CUDA_TRANSFORM_KERNEL(MaskForward)
 REGISTER_CUDA_TRANSFORM_KERNEL(MaskBackward)
 
-#undef REGISTER_CUDA_TRANSFORM_KERNEL
->>>>>>> 13a62a2b
+#undef REGISTER_CUDA_TRANSFORM_KERNEL